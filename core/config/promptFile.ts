--- conflicted
+++ resolved
@@ -1,19 +1,11 @@
 import Handlebars from "handlebars";
 import path from "path";
 import * as YAML from "yaml";
-<<<<<<< HEAD
-import type { IDE, SlashCommand } from "../index.js";
-import { walkDir } from "../indexing/walkDir.js";
-import { stripImages } from "../llm/countTokens.js";
-import { renderTemplatedString } from "../llm/llms/index.js";
-import { getBasename } from "../util/index.js";
-=======
 import type { IDE, SlashCommand } from "..";
 import { walkDir } from "../indexing/walkDir";
 import { stripImages } from "../llm/images";
+import { renderTemplatedString } from "../promptFiles/renderTemplatedString";
 import { getBasename } from "../util/index";
-import { renderTemplatedString } from "../promptFiles/renderTemplatedString";
->>>>>>> e2a4a2cf
 
 export const DEFAULT_PROMPTS_FOLDER = ".prompts";
 
