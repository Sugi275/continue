import { RerankerName } from "../../index.js";
import { CohereReranker } from "./cohere.js";
import { ContinueProxyReranker } from "./ContinueProxyReranker.js";
import { FreeTrialReranker } from "./freeTrial.js";
import { LLMReranker } from "./llm.js";
import { HuggingFaceTEIReranker } from "./tei.js";
import { VoyageReranker } from "./voyage.js";
import {HuggingFaceTEIReranker} from "./tei.js"

export const AllRerankers: { [key in RerankerName]: any } = {
  cohere: CohereReranker,
  llm: LLMReranker,
  voyage: VoyageReranker,
  "free-trial": FreeTrialReranker,
<<<<<<< HEAD
  "huggingface-tei": HuggingFaceTEIReranker
=======
  "huggingface-tei": HuggingFaceTEIReranker,
  "continue-proxy": ContinueProxyReranker,
>>>>>>> e2a4a2cf
};<|MERGE_RESOLUTION|>--- conflicted
+++ resolved
@@ -5,17 +5,12 @@
 import { LLMReranker } from "./llm.js";
 import { HuggingFaceTEIReranker } from "./tei.js";
 import { VoyageReranker } from "./voyage.js";
-import {HuggingFaceTEIReranker} from "./tei.js"
 
 export const AllRerankers: { [key in RerankerName]: any } = {
   cohere: CohereReranker,
   llm: LLMReranker,
   voyage: VoyageReranker,
   "free-trial": FreeTrialReranker,
-<<<<<<< HEAD
-  "huggingface-tei": HuggingFaceTEIReranker
-=======
   "huggingface-tei": HuggingFaceTEIReranker,
   "continue-proxy": ContinueProxyReranker,
->>>>>>> e2a4a2cf
 };