// NOTE: vectordb requirement must be listed in extensions/vscode to avoid error
import { v4 as uuidv4 } from "uuid";
import { Table } from "vectordb";
import { RetrievalPipelineRunArguments } from "../context/retrieval/pipelines/BaseRetrievalPipeline.js";
import { IContinueServerClient } from "../continueServer/interface.js";
import {
  Chunk,
  EmbeddingsProvider,
  IndexTag,
  IndexingProgressUpdate,
} from "../index.js";
import { getBasename } from "../util/index.js";
import { getLanceDbPath, migrate } from "../util/paths.js";
import { chunkDocument } from "./chunk/chunk.js";
import { DatabaseConnection, SqliteDb, tagToString } from "./refreshIndex.js";
import {
  CodebaseIndex,
  IndexResultType,
  PathAndCacheKey,
  RefreshIndexResults,
} from "./types.js";
import { RunResult } from "sqlite3";

// LanceDB  converts to lowercase, so names must all be lowercase
interface LanceDbRow {
  uuid: string;
  path: string;
  cachekey: string;
  vector: number[];
  [key: string]: any;
}

export class LanceDbIndex implements CodebaseIndex {
  relativeExpectedTime: number = 13;
  get artifactId(): string {
    return `vectordb::${this.embeddingsProvider.id}`;
  }

  constructor(
    private readonly embeddingsProvider: EmbeddingsProvider,
    private readonly readFile: (filepath: string) => Promise<string>,
    private readonly continueServerClient?: IContinueServerClient,
  ) {}

  private tableNameForTag(tag: IndexTag) {
    return tagToString(tag).replace(/[^\w-_.]/g, "");
  }

  private async createSqliteCacheTable(db: DatabaseConnection) {
    await db.exec("PRAGMA journal_mode=WAL;");

    await db.exec(`CREATE TABLE IF NOT EXISTS lance_db_cache (
        uuid TEXT PRIMARY KEY,
        cacheKey TEXT NOT NULL,
        path TEXT NOT NULL,
        artifact_id TEXT NOT NULL,
        vector TEXT NOT NULL,
        startLine INTEGER NOT NULL,
        endLine INTEGER NOT NULL,
        contents TEXT NOT NULL
    )`);

    await new Promise((resolve) =>
      migrate(
        "lancedb_sqlite_artifact_id_column",
        async () => {
          try {
            const pragma = await db.all("PRAGMA table_info(lance_db_cache)");

            const hasArtifactIdCol = pragma.some(
              (pragma) => pragma.name === "artifact_id",
            );
<<<<<<< HEAD
          } catch (e) {
=======

            if (!hasArtifactIdCol) {
              await db.exec(
                "ALTER TABLE lance_db_cache ADD COLUMN artifact_id TEXT NOT NULL DEFAULT 'UNDEFINED'",
              );
            }
>>>>>>> e2a4a2cf
          } finally {
            resolve(undefined);
          }
        },
        () => resolve(undefined),
      ),
    );
  }

  private async packToRows(item: PathAndCacheKey): Promise<LanceDbRow[]> {
    const content = await this.readFile(item.path);
    const chunks: Chunk[] = [];
    const chunkParams = {
      filepath: item.path,
      contents: content,
      maxChunkSize: this.embeddingsProvider.maxChunkSize,
      digest: item.cacheKey,
    };
    for await (const chunk of chunkDocument(chunkParams)) {
      if (chunk.content.length === 0) {
        // File did not chunk properly, let's skip it.
        throw new Error(`did not chunk properly`);
      }
      chunks.push(chunk);
      if (chunks.length > 20) {
        // Too many chunks to index, probably a larger file than we want to include
        throw new Error(`too large to index`);
      }
    }
    const embeddings = await this.chunkListToEmbedding(chunks);
    if (chunks.length !== embeddings.length) {
      throw new Error(`Unexpected lengths: chunks and embeddings do not match for ${item.path}`);
    }
    const results = [];
    for (let i = 0; i < chunks.length; i++) {
      results.push({
        path: item.path,
        cachekey: item.cacheKey,
        uuid: uuidv4(),
        vector: embeddings[i],
        startLine: chunks[i].startLine,
        endLine: chunks[i].endLine,
        contents: chunks[i].content,
      })
    }
    return results;
  }

  private async chunkListToEmbedding(chunks: Chunk[]): Promise<number[][]> {
    let embeddings: number[][];
    try {
      embeddings = await this.embeddingsProvider.embed(chunks.map((c) => c.content));
    } catch (err) {
      throw new Error(
        `Failed to generate embedding for ${chunks[0]?.filepath} with provider: ${this.embeddingsProvider.id}: ${err}`,
        { cause: err }
      );
    }
    if (embeddings.some((emb) => emb === undefined)) {
      throw new Error(
        `Empty embedding returned for ${chunks[0]?.filepath} with provider: ${this.embeddingsProvider.id}`
      );
    }
    return embeddings;
  }

  private async computeRows(
    items: PathAndCacheKey[],
  ): Promise<LanceDbRow[]> {
    const rowChunkPromises = items.map(this.packToRows.bind(this));
    const rowChunkLists = []
    for (let i = 0; i < items.length; i++) {
      try {
        rowChunkLists.push(await rowChunkPromises[i]);
      } catch (err) {
        console.log(`LanceDBIndex, skipping ${items[i].path}: ${err}`);
      }
    }
    return rowChunkLists.flat();
  }

  async *update(
    tag: IndexTag,
    results: RefreshIndexResults,
    markComplete: (
      items: PathAndCacheKey[],
      resultType: IndexResultType,
    ) => void,
    repoName: string | undefined,
  ): AsyncGenerator<IndexingProgressUpdate> {
    const lancedb = await import("vectordb");
    const tableName = this.tableNameForTag(tag);
    const db = await lancedb.connect(getLanceDbPath());

    const sqlite = await SqliteDb.get();
    await this.createSqliteCacheTable(sqlite);

    // Compute
    let table: Table<number[]> | undefined = undefined;
    const existingTables = await db.tableNames();
    let needToCreateTable = !existingTables.includes(tableName);

    const addComputedLanceDbRows = async (
      pathAndCacheKey: PathAndCacheKey,
      computedRows: LanceDbRow[],
    ) => {
      // Create table if needed, add computed rows
      if (table) {
        if (computedRows.length > 0) {
          await table.add(computedRows);
        }
      } else if (existingTables.includes(tableName)) {
        table = await db.openTable(tableName);
        needToCreateTable = false;
        if (computedRows.length > 0) {
          await table.add(computedRows);
        }
      } else if (computedRows.length > 0) {
        table = await db.createTable(tableName, computedRows);
        needToCreateTable = false;
      }

      // Mark item complete
      markComplete([pathAndCacheKey], IndexResultType.Compute);
    };

    // Check remote cache
    if (this.continueServerClient?.connected) {
      try {
        const keys = results.compute.map(({ cacheKey }) => cacheKey);
        const resp = await this.continueServerClient.getFromIndexCache(
          keys,
          "embeddings",
          repoName,
        );
        for (const [cacheKey, chunks] of Object.entries(resp.files)) {
          // Get path for cacheKey
          const path = results.compute.find(
            (item) => item.cacheKey === cacheKey,
          )?.path;
          if (!path) {
            console.warn(
              "Continue server sent a cacheKey that wasn't requested",
              cacheKey,
            );
            continue;
          }

          // Build LanceDbRow objects
          const rows: LanceDbRow[] = [];
          for (const chunk of chunks) {
            const row = {
              path,
              cachekey: cacheKey,
              uuid: uuidv4(),
              vector: chunk.vector,
            };
            rows.push(row);

            await sqlite.run(
              "INSERT INTO lance_db_cache (uuid, cacheKey, path, artifact_id, vector, startLine, endLine, contents) VALUES (?, ?, ?, ?, ?, ?, ?, ?)",
              row.uuid,
              row.cachekey,
              row.path,
              this.artifactId,
              JSON.stringify(row.vector),
              chunk.startLine,
              chunk.endLine,
              chunk.contents,
            );
          }

          await addComputedLanceDbRows({ cacheKey, path }, rows);
        }

        // Remove items that don't need to be recomputed
        results.compute = results.compute.filter(
          (item) => !resp.files[item.cacheKey],
        );
      } catch (e) {
        console.log("Error checking remote cache: ", e);
      }
    }

    yield {
      progress: 0,
      desc: `Computing embeddings for ${results.compute.length} ${this.formatListPlurality("file", results.compute.length)}`,
      status: "indexing",
    };
    const dbRows = await this.computeRows(results.compute);
    this.insertRows(sqlite, dbRows);
    let accumulatedProgress = 0;

    // Add tag - retrieve the computed info from lance sqlite cache
    for (const { path, cacheKey } of results.addTag) {
      const stmt = await sqlite.prepare(
        "SELECT * FROM lance_db_cache WHERE cacheKey = ? AND path = ? AND artifact_id = ?",
        cacheKey,
        path,
        this.artifactId,
      );
      const cachedItems = await stmt.all();

      const lanceRows: LanceDbRow[] = cachedItems.map((item) => {
        return {
          path,
          cachekey: cacheKey,
          uuid: item.uuid,
          vector: JSON.parse(item.vector),
        };
      });

      if (lanceRows.length > 0) {
        if (needToCreateTable) {
          table = await db.createTable(tableName, lanceRows);
          needToCreateTable = false;
        } else if (!table) {
          table = await db.openTable(tableName);
          needToCreateTable = false;
          await table.add(lanceRows);
        } else {
          await table?.add(lanceRows);
        }
      }

      markComplete([{ path, cacheKey }], IndexResultType.AddTag);
      accumulatedProgress += 1 / results.addTag.length / 3;
      yield {
        progress: accumulatedProgress,
        desc: `Indexing ${getBasename(path)}`,
        status: "indexing",
      };
    }

    // Delete or remove tag - remove from lance table)
    if (!needToCreateTable) {
      const toDel = [...results.removeTag, ...results.del];
      for (const { path, cacheKey } of toDel) {
        // This is where the aforementioned lowercase conversion problem shows
        await table?.delete(`cachekey = '${cacheKey}' AND path = '${path}'`);

        accumulatedProgress += 1 / toDel.length / 3;
        yield {
          progress: accumulatedProgress,
          desc: `Stashing ${getBasename(path)}`,
          status: "indexing",
        };
      }
    }
    markComplete(results.removeTag, IndexResultType.RemoveTag);

    // Delete - also remove from sqlite cache
    for (const { path, cacheKey } of results.del) {
      await sqlite.run(
        "DELETE FROM lance_db_cache WHERE cacheKey = ? AND path = ? AND artifact_id = ?",
        cacheKey,
        path,
        this.artifactId,
      );
      accumulatedProgress += 1 / results.del.length / 3;
      yield {
        progress: accumulatedProgress,
        desc: `Removing ${getBasename(path)}`,
        status: "indexing",
      };
    }

    markComplete(results.del, IndexResultType.Delete);
    yield {
      progress: 1,
      desc: "Completed Calculating Embeddings",
      status: "done",
    };
  }

  private async _retrieveForTag(
    tag: IndexTag,
    n: number,
    directory: string | undefined,
    vector: number[],
    db: any, /// lancedb.Connection
  ): Promise<LanceDbRow[]> {
    const tableName = this.tableNameForTag(tag);
    const tableNames = await db.tableNames();
    if (!tableNames.includes(tableName)) {
      console.warn("Table not found in LanceDB", tableName);
      return [];
    }

    const table = await db.openTable(tableName);
    let query = table.search(vector);
    if (directory) {
      // seems like lancedb is only post-filtering, so have to return a bunch of results and slice after
      query = query.where(`path LIKE '${directory}%'`).limit(300);
    } else {
      query = query.limit(n);
    }
    const results = await query.execute();
    return results.slice(0, n) as any;
  }

  async retrieve(
    args: RetrievalPipelineRunArguments,
    n: number,
  ): Promise<Chunk[]> {
    const lancedb = await import("vectordb");
    if (!lancedb.connect) {
      throw new Error("LanceDB failed to load a native module");
    }
    const [vector] = await this.embeddingsProvider.embed([args.query]);
    const db = await lancedb.connect(getLanceDbPath());

    let allResults = [];
    for (const tag of args.tags) {
      const results = await this._retrieveForTag(
        { ...tag, artifactId: this.artifactId },
        n,
        args.filterDirectory,
        vector,
        db,
      );
      allResults.push(...results);
    }

    allResults = allResults
      .sort((a, b) => a._distance - b._distance)
      .slice(0, n);

    const sqliteDb = await SqliteDb.get();
    const data = await sqliteDb.all(
      `SELECT * FROM lance_db_cache WHERE uuid in (${allResults
        .map((r) => `'${r.uuid}'`)
        .join(",")})`,
    );

    return data.map((d) => {
      return {
        digest: d.cacheKey,
        filepath: d.path,
        startLine: d.startLine,
        endLine: d.endLine,
        index: 0,
        content: d.contents,
      };
    });
  }

  private async insertRows(db: DatabaseConnection, rows: LanceDbRow[]): Promise<void> {
    return new Promise<void>((resolve, reject) => {
      db.db.serialize(() => {
        db.db.exec("BEGIN", (err: Error | null) => {
          if (err) {
            reject(new Error("error creating transaction", { cause: err }));
          }
        });

        const sql = "INSERT INTO lance_db_cache (uuid, cacheKey, path, artifact_id, vector, startLine, endLine, contents) VALUES (?, ?, ?, ?, ?, ?, ?, ?)"
        rows.map(r => {
          db.db.run(sql, [
            r.uuid,
            r.cachekey,
            r.path,
            this.artifactId,
            JSON.stringify(r.vector),
            r.startLine,
            r.endLine,
            r.contents,
          ], (result: RunResult, err: Error) => {
            if (err) {
              reject(new Error("error inserting into lance_db_cache table", { cause: err }));
            }
          });
        });
        db.db.exec("COMMIT", (err: Error | null) => {
          if (err) {
            reject(new Error("error while committing insert into lance_db_rows transaction", { cause: err }));
          }
        });
        resolve();
      });
    });
  }

  private formatListPlurality(word: string, length: number): string {
    return length <= 1 ? word : `${word}s`;
  }
}<|MERGE_RESOLUTION|>--- conflicted
+++ resolved
@@ -1,4 +1,5 @@
 // NOTE: vectordb requirement must be listed in extensions/vscode to avoid error
+import { RunResult } from "sqlite3";
 import { v4 as uuidv4 } from "uuid";
 import { Table } from "vectordb";
 import { RetrievalPipelineRunArguments } from "../context/retrieval/pipelines/BaseRetrievalPipeline.js";
@@ -19,7 +20,6 @@
   PathAndCacheKey,
   RefreshIndexResults,
 } from "./types.js";
-import { RunResult } from "sqlite3";
 
 // LanceDB  converts to lowercase, so names must all be lowercase
 interface LanceDbRow {
@@ -70,16 +70,12 @@
             const hasArtifactIdCol = pragma.some(
               (pragma) => pragma.name === "artifact_id",
             );
-<<<<<<< HEAD
-          } catch (e) {
-=======
 
             if (!hasArtifactIdCol) {
               await db.exec(
                 "ALTER TABLE lance_db_cache ADD COLUMN artifact_id TEXT NOT NULL DEFAULT 'UNDEFINED'",
               );
             }
->>>>>>> e2a4a2cf
           } finally {
             resolve(undefined);
           }
@@ -111,7 +107,9 @@
     }
     const embeddings = await this.chunkListToEmbedding(chunks);
     if (chunks.length !== embeddings.length) {
-      throw new Error(`Unexpected lengths: chunks and embeddings do not match for ${item.path}`);
+      throw new Error(
+        `Unexpected lengths: chunks and embeddings do not match for ${item.path}`,
+      );
     }
     const results = [];
     for (let i = 0; i < chunks.length; i++) {
@@ -123,7 +121,7 @@
         startLine: chunks[i].startLine,
         endLine: chunks[i].endLine,
         contents: chunks[i].content,
-      })
+      });
     }
     return results;
   }
@@ -131,26 +129,26 @@
   private async chunkListToEmbedding(chunks: Chunk[]): Promise<number[][]> {
     let embeddings: number[][];
     try {
-      embeddings = await this.embeddingsProvider.embed(chunks.map((c) => c.content));
+      embeddings = await this.embeddingsProvider.embed(
+        chunks.map((c) => c.content),
+      );
     } catch (err) {
       throw new Error(
         `Failed to generate embedding for ${chunks[0]?.filepath} with provider: ${this.embeddingsProvider.id}: ${err}`,
-        { cause: err }
+        { cause: err },
       );
     }
     if (embeddings.some((emb) => emb === undefined)) {
       throw new Error(
-        `Empty embedding returned for ${chunks[0]?.filepath} with provider: ${this.embeddingsProvider.id}`
+        `Empty embedding returned for ${chunks[0]?.filepath} with provider: ${this.embeddingsProvider.id}`,
       );
     }
     return embeddings;
   }
 
-  private async computeRows(
-    items: PathAndCacheKey[],
-  ): Promise<LanceDbRow[]> {
+  private async computeRows(items: PathAndCacheKey[]): Promise<LanceDbRow[]> {
     const rowChunkPromises = items.map(this.packToRows.bind(this));
-    const rowChunkLists = []
+    const rowChunkLists = [];
     for (let i = 0; i < items.length; i++) {
       try {
         rowChunkLists.push(await rowChunkPromises[i]);
@@ -427,7 +425,10 @@
     });
   }
 
-  private async insertRows(db: DatabaseConnection, rows: LanceDbRow[]): Promise<void> {
+  private async insertRows(
+    db: DatabaseConnection,
+    rows: LanceDbRow[],
+  ): Promise<void> {
     return new Promise<void>((resolve, reject) => {
       db.db.serialize(() => {
         db.db.exec("BEGIN", (err: Error | null) => {
@@ -436,26 +437,40 @@
           }
         });
 
-        const sql = "INSERT INTO lance_db_cache (uuid, cacheKey, path, artifact_id, vector, startLine, endLine, contents) VALUES (?, ?, ?, ?, ?, ?, ?, ?)"
-        rows.map(r => {
-          db.db.run(sql, [
-            r.uuid,
-            r.cachekey,
-            r.path,
-            this.artifactId,
-            JSON.stringify(r.vector),
-            r.startLine,
-            r.endLine,
-            r.contents,
-          ], (result: RunResult, err: Error) => {
-            if (err) {
-              reject(new Error("error inserting into lance_db_cache table", { cause: err }));
-            }
-          });
+        const sql =
+          "INSERT INTO lance_db_cache (uuid, cacheKey, path, artifact_id, vector, startLine, endLine, contents) VALUES (?, ?, ?, ?, ?, ?, ?, ?)";
+        rows.map((r) => {
+          db.db.run(
+            sql,
+            [
+              r.uuid,
+              r.cachekey,
+              r.path,
+              this.artifactId,
+              JSON.stringify(r.vector),
+              r.startLine,
+              r.endLine,
+              r.contents,
+            ],
+            (result: RunResult, err: Error) => {
+              if (err) {
+                reject(
+                  new Error("error inserting into lance_db_cache table", {
+                    cause: err,
+                  }),
+                );
+              }
+            },
+          );
         });
         db.db.exec("COMMIT", (err: Error | null) => {
           if (err) {
-            reject(new Error("error while committing insert into lance_db_rows transaction", { cause: err }));
+            reject(
+              new Error(
+                "error while committing insert into lance_db_rows transaction",
+                { cause: err },
+              ),
+            );
           }
         });
         resolve();
