--- conflicted
+++ resolved
@@ -1,8 +1,4 @@
-<<<<<<< HEAD
-import { Minimatch } from "minimatch";
-=======
 import ignore, { Ignore } from "ignore";
->>>>>>> e2a4a2cf
 import path from "node:path";
 import { FileType, IDE } from "../index.d.js";
 import {
@@ -32,39 +28,6 @@
 // helper struct used for the DFS walk
 type WalkContext = {
   walkableEntry: WalkableEntry;
-<<<<<<< HEAD
-  ignoreFiles: IgnoreFile[];
-};
-
-class IgnoreFile {
-  private _rules: Minimatch[];
-
-  constructor(
-    public path: string,
-    public content: string,
-  ) {
-    this.path = path;
-    this.content = content;
-    this._rules = this.contentToRules(content);
-  }
-
-  public get rules() {
-    return this._rules;
-  }
-
-  private contentToRules(content: string): Minimatch[] {
-    const options = {
-      matchBase: true,
-      dot: true,
-      flipNegate: true,
-      nocase: true,
-    };
-    return content
-      .split(/\r?\n/)
-      .map((l) => l.trim())
-      .filter((l) => !/^#|^$/.test(l))
-      .map((l) => new Minimatch(l, options));
-=======
   ignore: Ignore;
 };
 
@@ -83,7 +46,10 @@
 
   // walk is a depth-first search implementation
   public async *walk(): AsyncGenerator<string> {
-    const fixupFunc = await this.newPathFixupFunc(this.options.returnRelativePaths ? "" : this.path, this.ide);
+    const fixupFunc = await this.newPathFixupFunc(
+      this.options.returnRelativePaths ? "" : this.path,
+      this.ide,
+    );
     const root: WalkContext = {
       walkableEntry: {
         relPath: "",
@@ -159,142 +125,8 @@
       return await this.ide.readFile(w.absPath);
     });
     return Promise.all(promises);
->>>>>>> e2a4a2cf
-  }
-}
-
-<<<<<<< HEAD
-class DFSWalker {
-  private readonly path: string;
-  private readonly ide: IDE;
-  private readonly options: WalkerOptions;
-  private readonly ignoreFileNames: Set<string>;
-
-  constructor(path: string, ide: IDE, options: WalkerOptions) {
-    this.path = path;
-    this.ide = ide;
-    this.options = options;
-    this.ignoreFileNames = new Set<string>(options.ignoreFiles);
-  }
-
-  // walk is a depth-first search implementation
-  public async *walk(): AsyncGenerator<string> {
-    const root: WalkContext = {
-      walkableEntry: {
-        relPath: "",
-        absPath: this.path,
-        type: 2 as FileType.Directory,
-        entry: ["", 2 as FileType.Directory],
-      },
-      ignoreFiles: [],
-    };
-    const stack = [root];
-    for (let cur = stack.pop(); cur; cur = stack.pop()) {
-      const walkableEntries = await this.listDirForWalking(cur.walkableEntry);
-      const ignoreFiles = await this.getIgnoreFilesToApplyInDir(
-        cur.ignoreFiles,
-        walkableEntries,
-      );
-      for (const w of walkableEntries) {
-        if (!this.shouldInclude(w, ignoreFiles)) {
-          continue;
-        }
-        if (this.entryIsDirectory(w.entry)) {
-          stack.push({
-            walkableEntry: w,
-            ignoreFiles: ignoreFiles,
-          });
-          if (this.options.onlyDirs) {
-            // when onlyDirs is enabled the walker will only return directory names
-            yield w.relPath;
-          }
-        } else {
-          yield w.relPath;
-        }
-      }
-    }
-  }
-
-  private async listDirForWalking(
-    walkableEntry: WalkableEntry,
-  ): Promise<WalkableEntry[]> {
-    const entries = await this.ide.listDir(walkableEntry.absPath);
-    return entries.map((e) => {
-      return {
-        relPath: path.join(walkableEntry.relPath, e[0]),
-        absPath: path.join(walkableEntry.absPath, e[0]),
-        type: e[1],
-        entry: e,
-      };
-    });
-  }
-
-  private async getIgnoreFilesToApplyInDir(
-    parentIgnoreFiles: IgnoreFile[],
-    walkableEntries: WalkableEntry[],
-  ): Promise<IgnoreFile[]> {
-    const ignoreFilesInDir = await this.loadIgnoreFiles(walkableEntries);
-    if (ignoreFilesInDir.length === 0) {
-      return parentIgnoreFiles;
-    }
-    return Array.prototype.concat(parentIgnoreFiles, ignoreFilesInDir);
-  }
-
-  private async loadIgnoreFiles(
-    entries: WalkableEntry[],
-  ): Promise<IgnoreFile[]> {
-    const ignoreEntries = entries.filter((w) => this.isIgnoreFile(w.entry));
-    const promises = ignoreEntries.map(async (w) => {
-      const content = await this.ide.readFile(w.absPath);
-      return new IgnoreFile(w.relPath, content);
-    });
-    return Promise.all(promises);
-  }
-
-  private isIgnoreFile(e: Entry): boolean {
-    const p = e[0];
-    return this.ignoreFileNames.has(p);
-  }
-
-  private shouldInclude(
-    walkableEntry: WalkableEntry,
-    ignoreFiles: IgnoreFile[],
-  ) {
-    if (this.entryIsSymlink(walkableEntry.entry)) {
-      // If called from the root, a symlink either links to a real file in this repository,
-      // and therefore will be walked OR it linksto something outside of the repository and
-      // we do not want to index it
-      return false;
-    }
-    let relPath = walkableEntry.relPath;
-    if (this.entryIsDirectory(walkableEntry.entry)) {
-      if (defaultIgnoreDir.ignores(walkableEntry.relPath)) {
-        return false;
-      }
-      relPath = `${relPath}/`;
-    } else {
-      if (this.options.onlyDirs) {
-        return false;
-      }
-      if (defaultIgnoreFile.ignores(walkableEntry.relPath)) {
-        return false;
-      }
-      relPath = `/${relPath}`;
-    }
-    let included = true;
-    for (const ignoreFile of ignoreFiles) {
-      for (const r of ignoreFile.rules) {
-        if (r.negate === included) {
-          // no need to test when the file is already NOT to be included unless this is a negate rule and vice versa
-          continue;
-        }
-        if (r.match(relPath)) {
-          included = r.negate;
-        }
-      }
-    }
-    return included;
-=======
+  }
+
   private isIgnoreFile(e: Entry): boolean {
     const p = e[0];
     return this.ignoreFileNames.has(p);
@@ -328,7 +160,10 @@
 
   // returns a function which will optionally prefix a root path and fixup the paths for the appropriate OS filesystem (i.e. windows)
   // the reason to construct this function once is to avoid the need to call ide.pathSep() multiple times
-  private async newPathFixupFunc(rootPath: string, ide: IDE): Promise<(relPath: string) => string> {
+  private async newPathFixupFunc(
+    rootPath: string,
+    ide: IDE,
+  ): Promise<(relPath: string) => string> {
     const pathSep = await ide.pathSep();
     const prefix = rootPath === "" ? "" : rootPath + pathSep;
     if (pathSep === "/") {
@@ -342,21 +177,9 @@
     return (relPath: string) => {
       return prefix + relPath.split("/").join(pathSep);
     };
->>>>>>> e2a4a2cf
-  }
-
-<<<<<<< HEAD
-  private entryIsDirectory(entry: Entry) {
-    return entry[1] === (2 as FileType.Directory);
-  }
-
-  private entryIsSymlink(entry: Entry) {
-    return entry[1] === (64 as FileType.SymbolicLink);
   }
 }
 
-=======
->>>>>>> e2a4a2cf
 const defaultOptions: WalkerOptions = {
   ignoreFiles: [".gitignore", ".continueignore"],
   additionalIgnoreRules: [...DEFAULT_IGNORE_DIRS, ...DEFAULT_IGNORE_FILETYPES],
@@ -367,22 +190,6 @@
   ide: IDE,
   _options?: WalkerOptions,
 ): Promise<string[]> {
-<<<<<<< HEAD
-  let entries: string[] = [];
-  const options = { ...defaultOptions, ..._options };
-  const dfsWalker = new DFSWalker(path, ide, options);
-  let relativePaths: string[] = [];
-  for await (const e of dfsWalker.walk()) {
-    relativePaths.push(e);
-  }
-  const pathSep = await ide.pathSep();
-  const prefix = options.returnRelativePaths ? "" : path + pathSep;
-
-  if (pathSep === "/") {
-    return relativePaths.map((p) => prefix + p);
-  }
-  return relativePaths.map((p) => prefix + p.split("/").join(pathSep));
-=======
   let paths: string[] = [];
   for await (const p of walkDirAsync(path, ide, _options)) {
     paths.push(p);
@@ -397,5 +204,4 @@
 ): AsyncGenerator<string> {
   const options = { ...defaultOptions, ..._options };
   yield* new DFSWalker(path, ide, options).walk();
->>>>>>> e2a4a2cf
 }