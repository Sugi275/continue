{
  "name": "continue",
  "icon": "media/icon.png",
  "version": "0.3.4",
  "repository": {
    "type": "git",
    "url": "https://github.com/continuedev/continue"
  },
  "extensionKind": [
    "ui",
    "workspace"
  ],
  "bugs": {
    "url": "https://github.com/continuedev/continue/issues",
    "email": "nate@continue.dev"
  },
  "homepage": "https://continue.dev",
  "qna": "https://github.com/continuedev/continue/issues/new/choose",
  "license": "Apache-2.0",
  "displayName": "Continue - CodeLlama, GPT-4, and more",
  "pricing": "Free",
  "description": "Open-source autopilot for software development - bring the power of ChatGPT to your IDE",
  "publisher": "Continue",
  "engines": {
    "vscode": "^1.67.0"
  },
  "galleryBanner": {
    "color": "#1E1E1E",
    "theme": "dark"
  },
  "categories": [
    "Programming Languages",
    "Education",
    "Machine Learning",
    "Snippets"
  ],
  "keywords": [
    "chatgpt",
    "github",
    "copilot",
    "llama",
    "codellama",
    "ai"
  ],
  "activationEvents": [
    "onStartupFinished",
    "onView:continueGUIView"
  ],
  "main": "./out/extension.js",
  "browser": "./out/extension.js",
  "contributes": {
    "configuration": {
      "title": "Continue",
      "properties": {
        "continue.serverUrl": {
          "type": "string",
          "default": "http://localhost:65432",
          "description": "The URL of the Continue server if you are running Continue manually. NOTE: This is NOT the URL of the LLM server. If you want to use an LLM hosted at a custom URL, please see https://continue.dev/docs/customization#change-the-default-llm and complete configuration in `~/.continue/config.py`, which you can access by using the '/config' slash command."
        },
        "continue.manuallyRunningServer": {
          "type": "boolean",
          "default": false,
          "description": "If you are manually running the Continue server, you should update the Server URL and check this box. This will stop Continue from attempting to remove your server and download a new version."
        },
        "continue.telemetryEnabled": {
          "type": "boolean",
          "default": true,
          "description": "Continue collects anonymous usage data, cleaned of PII, to help us improve the product for our users. Read more  at https://continue.dev/docs/telemetry."
        },
        "continue.showInlineTip": {
          "type": "boolean",
          "default": true,
          "description": "Show inline suggestion to use the Continue keyboard shortcuts."
        }
      }
    },
    "commands": [
      {
        "command": "continue.acceptDiff",
        "category": "Continue",
        "title": "Accept Diff"
      },
      {
        "command": "continue.rejectDiff",
        "category": "Continue",
        "title": "Reject Diff"
      },
      {
        "command": "continue.quickTextEntry",
        "category": "Continue",
        "title": "Quick Text Entry"
      },
      {
        "command": "continue.viewLogs",
        "category": "Continue",
        "title": "View Continue Server Logs"
      },
      {
        "command": "continue.toggleAuxiliaryBar",
        "category": "Continue",
        "title": "Toggle Right Sidebar"
      },
      {
        "command": "continue.focusContinueInput",
        "category": "Continue",
        "title": "Add Highlighted Code to Context"
      },
      {
        "command": "continue.focusContinueInputWithEdit",
        "category": "Continue",
        "title": "Edit Highlighted Code"
      },
      {
        "command": "continue.debugTerminal",
        "category": "Continue",
        "title": "Debug Terminal"
      },
      {
<<<<<<< HEAD
        "command": "continue.openFullScreen",
        "category": "Continue",
        "title": "Open Full Screen"
=======
        "command": "continue.shareSession",
        "category": "Continue",
        "title": "Share Session"
      },
      {
        "command": "continue.selectFilesAsContext",
        "category": "Continue",
        "title": "Continue: Select Files as Context"
>>>>>>> fe80d44b
      }
    ],
    "keybindings": [
      {
        "command": "continue.focusContinueInput",
        "mac": "cmd+m",
        "key": "ctrl+m"
      },
      {
        "command": "continue.focusContinueInputWithEdit",
        "mac": "cmd+shift+m",
        "key": "ctrl+shift+m"
      },
      {
        "command": "continue.acceptDiff",
        "mac": "shift+cmd+enter",
        "key": "shift+ctrl+enter"
      },
      {
        "command": "continue.rejectDiff",
        "mac": "shift+cmd+backspace",
        "key": "shift+ctrl+backspace"
      },
      {
        "command": "continue.quickTextEntry",
        "mac": "cmd+shift+l",
        "key": "ctrl+shift+l"
      },
      {
        "command": "continue.toggleAuxiliaryBar",
        "mac": "alt+cmd+m",
        "key": "alt+ctrl+m"
      },
      {
        "command": "continue.debugTerminal",
        "mac": "cmd+shift+r",
        "key": "ctrl+shift+r"
      },
      {
        "command": "continue.openFullScreen",
        "mac": "cmd+l",
        "key": "ctrl+l"
      }
    ],
    "submenus": [
      {
        "id": "continue.continueSubMenu",
        "label": "Continue"
      }
    ],
    "menus": {
      "terminal/context": [
        {
          "command": "continue.debugTerminal",
          "group": "1_debug@1"
        }
      ],
      "webview/context": [
        {
          "command": "continue.shareSession",
          "group": "navigation@1"
        }
      ],
      "editor/context": [
        {
          "submenu": "continue.continueSubMenu",
          "group": "1_debug@1",
          "when": "editorHasSelection"
        }
      ],
      "continue.continueSubMenu": [
        {
          "command": "continue.focusContinueInput",
          "when": "editorHasSelection",
          "group": "Continue"
        },
        {
          "command": "continue.focusContinueInputWithEdit",
          "group": "Continue",
          "when": "editorHasSelection"
        }
      ],
      "explorer/context": [
        {
          "command": "continue.selectFilesAsContext",
          "group": "1_debug@1"
        }
      ]
    },
    "viewsContainers": {
      "activitybar": [
        {
          "id": "continue",
          "title": "Continue",
          "icon": "media/continue-dev-square.png"
        }
      ]
    },
    "views": {
      "continue": [
        {
          "type": "webview",
          "id": "continue.continueGUIView",
          "name": "",
          "visibility": "visible"
        }
      ]
    },
    "walkthroughs": [
      {
        "id": "continue",
        "title": "Getting Started",
        "description": "Learn how to use Continue",
        "steps": [
          {
            "id": "edit",
            "title": "Edit in natural language",
            "description": "Highlight a section of code and instruct Continue to refactor it (e.g. `/edit rewrite this function to be async`)",
            "media": {
              "image": "media/edit.png",
              "altText": "Empty image"
            },
            "completionEvents": []
          },
          {
            "id": "explain",
            "title": "Get possible explanations",
            "description": "Ask Continue about a part of your code to get another perspective (e.g. `where in the page should I be making this request to the backend?`)",
            "media": {
              "image": "media/explain.png",
              "altText": "Empty image"
            },
            "completionEvents": []
          },
          {
            "id": "generate",
            "title": "Generate files from scratch",
            "description": "Let Continue build the scaffolding of Python scripts, React components, and more (e.g. `/edit here is a connector for postgres, now write one for kafka`)",
            "media": {
              "image": "media/generate.png",
              "altText": "Empty image"
            },
            "completionEvents": []
          }
        ]
      }
    ]
  },
  "scripts": {
    "esbuild-base": "node esbuild.mjs",
    "vscode:prepublish": "npm run esbuild-base -- --minify",
    "esbuild": "npm run esbuild-base -- --sourcemap",
    "esbuild-watch": "npm run esbuild-base -- --sourcemap --watch",
    "tsc": "tsc -p ./",
    "tsc-watch": "tsc -watch -p ./",
    "typegen": "node scripts/typegen.js",
    "rebuild": "electron-rebuild -v 19.1.8 node-pty",
    "lint": "eslint src --ext ts",
    "build-test": "tsc && node esbuild.test.mjs",
    "test": "npm run build-test && node ./out/test-runner/runTestOnVSCodeHost.js",
    "prepackage": "node scripts/prepackage.js",
    "package": "node scripts/package.js",
    "package:pre-release": "node scripts/package.js --pre-release"
  },
  "devDependencies": {
    "@nestjs/common": "^8.4.7",
    "@openapitools/openapi-generator-cli": "^2.5.2",
    "@types/glob": "^8.0.0",
    "@types/mocha": "^10.0.1",
    "@types/node": "16.x",
    "@types/node-fetch": "^2.6.2",
    "@types/react-dom": "^18.2.4",
    "@types/request": "^2.48.8",
    "@types/vscode": "1.67",
    "@types/ws": "^8.5.4",
    "@typescript-eslint/eslint-plugin": "^5.45.0",
    "@typescript-eslint/parser": "^5.45.0",
    "@vscode/test-electron": "^2.2.0",
    "esbuild": "^0.17.19",
    "eslint": "^8.28.0",
    "glob": "^8.0.3",
    "json-schema-to-typescript": "^12.0.0",
    "mocha": "^10.1.0",
    "ovsx": "^0.8.3",
    "ts-jest": "^29.1.1",
    "typescript": "^4.9.3",
    "vite": "^4.3.9",
    "vsce": "^2.15.0"
  },
  "dependencies": {
    "@electron/rebuild": "^3.2.10",
    "@reduxjs/toolkit": "^1.9.3",
    "axios": "^1.2.5",
    "downshift": "^7.6.0",
    "fkill": "^8.1.0",
    "highlight.js": "^11.7.0",
    "highlightable": "^1.3.0-beta.0",
    "ncp": "^2.0.0",
    "node-machine-id": "^1.1.12",
    "posthog-node": "^3.1.2",
    "react-markdown": "^8.0.7",
    "react-redux": "^8.0.5",
    "request": "^2.88.2",
    "socket.io-client": "^4.7.2",
    "strip-ansi": "^7.1.0",
    "tailwindcss": "^3.3.2",
    "uuidv4": "^6.2.13",
    "vscode-languageclient": "^8.0.2",
    "ws": "^8.13.0"
  },
  "optionalDependencies": {
    "@esbuild/android-arm": "^0.18.17"
  }
}<|MERGE_RESOLUTION|>--- conflicted
+++ resolved
@@ -116,11 +116,11 @@
         "title": "Debug Terminal"
       },
       {
-<<<<<<< HEAD
         "command": "continue.openFullScreen",
         "category": "Continue",
         "title": "Open Full Screen"
-=======
+      },
+      {
         "command": "continue.shareSession",
         "category": "Continue",
         "title": "Share Session"
@@ -129,7 +129,6 @@
         "command": "continue.selectFilesAsContext",
         "category": "Continue",
         "title": "Continue: Select Files as Context"
->>>>>>> fe80d44b
       }
     ],
     "keybindings": [
