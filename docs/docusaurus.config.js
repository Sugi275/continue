// @ts-check
// Note: type annotations allow type checking and IDEs autocompletion

const { themes } = require("prism-react-renderer");
const lightCodeTheme = themes.github;
const darkCodeTheme = themes.dracula;

/** @type {import('@docusaurus/types').Config} */
const config = {
  title: "Continue",
  tagline:
    "the open-source library for accelerating software development with language models",
  favicon: "img/favicon.ico",

  // Set the production url of your site here
  url: "https://continue.dev",
  // Set the /<baseUrl>/ pathname under which your site is served
  // For GitHub pages deployment, it is often '/<projectName>/'
  baseUrl: "/",

  // GitHub pages deployment config.
  // If you aren't using GitHub pages, you don't need these.
  organizationName: "continuedev", // Usually your GitHub org/user name.
  projectName: "continue", // Usually your repo name.

  onBrokenLinks: "throw",
  onBrokenMarkdownLinks: "warn",

  // Even if you don't use internalization, you can use this field to set useful
  // metadata like html lang. For example, if your site is Chinese, you may want
  // to replace "en" with "zh-Hans".
  i18n: {
    defaultLocale: "en",
    locales: ["en"],
  },

  themes: [["docusaurus-json-schema-plugin", {}]],

  presets: [
    [
      "classic",
      /** @type {import('@docusaurus/preset-classic').Options} */
      ({
        docs: {
          routeBasePath: "/",
          sidebarPath: require.resolve("./sidebars.js"),
          editUrl: "https://github.com/continuedev/continue/tree/main/docs",
        },
        theme: {
          customCss: require.resolve("./src/css/custom.css"),
        },
        gtag: {
          trackingID: "G-M3JWW8N2XQ",
        },
      }),
    ],
  ],

  themeConfig:
    /** @type {import('@docusaurus/preset-classic').ThemeConfig} */
    ({
      metadata: [
        {
          name: "keywords",
          content:
            "open source, ai, vscode, intellij, jetbrains, developer tools, chatgpt, copilot, llm",
        },
      ],
      // Replace with your project's social card
      image: "https://docs.continue.dev/img/continue-social-card.png",
      navbar: {
        title: "Continue",
        logo: {
          alt: "Continue Logo",
          src: "img/logo.png",
          href: "https://continue.dev",
        },
        items: [
          {
            type: "docSidebar",
            sidebarId: "docsSidebar",
            position: "left",
            label: "Docs",
          },
          {
            to: "https://github.com/continuedev/continue",
            label: "GitHub",
            position: "right",
            className: "github-navbar",
          },
          {
            to: "https://discord.gg/vapESyrFmJ",
            label: "Discord",
            position: "right",
            className: "discord-navbar",
          },
        ],
      },
      footer: {
        style: "dark",
        links: [
          {
            title: "Extensions",
            items: [
              {
                label: "VS Code",
                to: "https://marketplace.visualstudio.com/items?itemName=Continue.continue",
              },
              {
                label: "JetBrains",
                to: "https://plugins.jetbrains.com/plugin/22707-continue-extension",
              },
            ],
          },
          {
            title: "Community",
            items: [
              {
                label: "Discord",
                to: "https://discord.gg/vapESyrFmJ",
              },
              {
                label: "GitHub",
                to: "https://github.com/continuedev/continue",
              },
            ],
          },
          {
            title: "Follow Us",
            items: [
              {
                label: "Twitter",
                to: "https://twitter.com/continuedev",
              },
              {
                label: "LinkedIn",
                to: "https://linkedin.com/company/continuedev",
              },
            ],
          },
        ],
        copyright: `Copyright © ${new Date().getFullYear()} Continue Dev, Inc.`,
      },
      prism: {
        theme: lightCodeTheme,
        darkTheme: darkCodeTheme,
        additionalLanguages: ["json"],
      },
      algolia: {
        // The application ID provided by Algolia
        appId: "0OMUMCQZVV",

        // Public API key: it is safe to commit it
        apiKey: "6795de0f612eebe17018f8061a9ef18e",

        indexName: "continue",

        // Optional: see doc section below
        contextualSearch: true,
      },
    }),
  plugins: [
    [
      "@docusaurus/plugin-client-redirects",
      {
        redirects: [
          // Redirects from old docs
          {
            from: "/customization",
            to: "/customization/overview",
          },
          {
            from: "/getting-started",
            to: "/quickstart",
          },
          {
            from: "/model-setup/overview",
            to: "/setup/overview",
          },
          {
            from: "/model-setup/select-model",
            to: "/setup/select-model",
          },
          {
            from: "/model-setup/configuration",
            to: "/setup/configuration",
          },
          {
            from: "/setup/select-provider",
            to: "/setup/model-providers",
          },
<<<<<<< HEAD
=======
          {
            from: "/walkthroughs/codebase-embeddings",
            to: "/features/codebase-embeddings",
          },
          {
            from: "/walkthroughs/tab-autocomplete",
            to: "/features/tab-autocomplete",
          },
          {
            from: "/walkthroughs/prompt-files",
            to: "/features/prompt-files",
          },
          {
            from: "/walkthroughs/quick-actions",
            to: "/features/quick-actions",
          },
>>>>>>> e2a4a2cf
        ],
      },
    ],
  ],
};

module.exports = config;<|MERGE_RESOLUTION|>--- conflicted
+++ resolved
@@ -189,8 +189,6 @@
             from: "/setup/select-provider",
             to: "/setup/model-providers",
           },
-<<<<<<< HEAD
-=======
           {
             from: "/walkthroughs/codebase-embeddings",
             to: "/features/codebase-embeddings",
@@ -207,7 +205,6 @@
             from: "/walkthroughs/quick-actions",
             to: "/features/quick-actions",
           },
->>>>>>> e2a4a2cf
         ],
       },
     ],
