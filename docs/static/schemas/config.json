--- conflicted
+++ resolved
@@ -498,17 +498,14 @@
               "model": {
                 "anyOf": [
                   {
-<<<<<<< HEAD
                     "enum": [
                       "claude-2",
                       "claude-instant-1",
                       "claude-3-opus-20240229",
                       "claude-3-sonnet-20240229",
-                      "claude-2.1"
+                      "claude-2.1",
+                      "claude-instant-1"
                     ]
-=======
-                    "enum": ["claude-2", "claude-instant-1"]
->>>>>>> 39b268d8
                   },
                   {
                     "type": "string"
