--- conflicted
+++ resolved
@@ -86,8 +86,8 @@
                 isTerminalCodeBlock(props.language, props.text)
                   ? "Run in terminal"
                   : applying
-                  ? "Applying..."
-                  : "Apply to current file"
+                    ? "Applying..."
+                    : "Apply to current file"
               }
               disabled={applying}
               style={{ backgroundColor: vscEditorBackground }}
@@ -97,12 +97,8 @@
                   if (text.startsWith("$ ")) {
                     text = text.slice(2);
                   }
-<<<<<<< HEAD
                   ideMessenger.ide.runCommand(text);
-=======
-                  new WebviewIde().runCommand(text);
                   return;
->>>>>>> e877f8ab
                 }
 
                 if (applying) return;
